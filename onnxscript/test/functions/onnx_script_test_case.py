--- conflicted
+++ resolved
@@ -97,11 +97,8 @@
     def run_onnx_test(
             self,
             function: OnnxFunction,
-<<<<<<< HEAD
             rtol: float = None,
             atol: float = None,
-            **attrs: Any):
-=======
             skip_eager_test: bool = False,
             skip_test_names: List[str] = [],
             **attrs: Any) -> None:
@@ -119,7 +116,6 @@
 
         '''
 
->>>>>>> 160ea399
         cases = self._filter_test_case_by_op_type(function.function_ir.name)
         for i, case in enumerate(cases):
             if len(case.model.graph.node) != 1:
@@ -132,17 +128,9 @@
                     for a in case.model.graph.node[0].attribute}
                 test_case_attrs = {**attrs, **test_case_attrs}
 
-<<<<<<< HEAD
-            for ds in case.data_sets:
-                param = FunctionTestParams(
-                    function, ds[0], ds[1], attrs=test_case_attrs)
-                self.run_converter_test(param, case.model.opset_import)
-                self.run_eager_test(param, case.model.opset_import, rtol=rtol, atol=atol)
-=======
                 for ds in case.data_sets:
                     param = FunctionTestParams(
                         function, ds[0], ds[1], attrs=test_case_attrs)
                     self.run_converter_test(param, case.model.opset_import)
                     if not skip_eager_test:
-                        self.run_eager_test(param, case.model.opset_import)
->>>>>>> 160ea399
+                        self.run_eager_test(param, case.model.opset_import, rtol=rtol, atol=atol)